--- conflicted
+++ resolved
@@ -73,14 +73,10 @@
 
 export interface HygraphAssetUploadOptions {
     fileName: string;
-<<<<<<< HEAD
+
     base64?: string;
     mimeType: string;
     url?: string;
-=======
-    base64: string;
-    mimeType: string;
->>>>>>> f667bc6b
 }
 
 export interface HygraphAssetUploadResponse {
@@ -431,11 +427,7 @@
             formData.append('X-Amz-Credential', requestPostData.credential);
             formData.append('X-Amz-Security-Token', requestPostData.securityToken);
 
-<<<<<<< HEAD
             formData.append('file', generateBlobData(options));
-=======
-            formData.append('file', base64toBlob(options.base64, options.mimeType));
->>>>>>> f667bc6b
 
             const headers = new Headers();
             headers.append('Content-Disposition', `form-data; name="file"; filename="${options.fileName}"`);
@@ -759,7 +751,6 @@
 
     const blob = new Blob(byteArrays, { type: contentType });
     return blob;
-<<<<<<< HEAD
 }
 
 async function generateBlobData({ base64, mimeType, url }: HygraphAssetUploadOptions) {
@@ -772,6 +763,4 @@
     } catch (err: any) {
         throw new Error(`Error generating blob data: ${err.message}`);
     }
-=======
->>>>>>> f667bc6b
 }